--- conflicted
+++ resolved
@@ -1,4 +1,3 @@
-<<<<<<< HEAD
 import { jwtDecode } from 'jwt-decode';
 import { configService } from './config';
 import { secureStorage } from './secureStorage';
@@ -15,12 +14,6 @@
     clearTimeout(timeout);
   }
 };
-=======
-import AsyncStorage from '@react-native-async-storage/async-storage';
-import { jwtDecode } from 'jwt-decode';
-import { apiFetch } from './apiService';
-import logger from '../utils/logger';
->>>>>>> 0ab5a319
 
 // Helper function to decode JWT token
 function decodeJWT(token: string): any {
@@ -80,10 +73,6 @@
   private initialized = false;
 
   private constructor() {
-<<<<<<< HEAD
-=======
-    logger.authDebug('Constructor called');
->>>>>>> 0ab5a319
     this.initializeAuth();
   }
 
@@ -96,7 +85,6 @@
 
   // Initialize auth state from storage
   private async initializeAuth() {
-<<<<<<< HEAD
     try {
       // Check if migration is needed and perform it
       const needsMigration = await AndroidStorageMigrationService.checkMigrationNeeded();
@@ -111,21 +99,9 @@
       // Get authentication data from secure storage
       let token = await secureStorage.get('auth_token');
       let userData = await secureStorage.get('auth_user');
-=======
-    logger.authDebug('Starting initialization...');
-    try {
-      // Check all possible storage keys
-      const allKeys = await AsyncStorage.getAllKeys();
-      logger.authDebug('All AsyncStorage keys found', { keyCount: allKeys.length });
-      
-      // Try both key formats
-      let token = await AsyncStorage.getItem('auth_token');
-      let userData = await AsyncStorage.getItem('auth_user');
->>>>>>> 0ab5a319
       
       // Fallback: migrate legacy keys
       if (!token) {
-<<<<<<< HEAD
         const legacyToken = await secureStorage.get('authToken');
         if (legacyToken) {
           token = legacyToken;
@@ -155,36 +131,6 @@
             } catch (error) {
               console.error('Error parsing user data:', error);
             }
-=======
-        token = await AsyncStorage.getItem('authToken');
-        logger.authDebug('Trying authToken key', { found: !!token });
-      }
-      if (!userData) {
-        userData = await AsyncStorage.getItem('authUser');
-        logger.authDebug('Trying authUser key', { found: !!userData });
-      }
-      
-      // Check if authToken is present without logging the actual value
-      const authTokenValue = await AsyncStorage.getItem('authToken');
-      logger.authDebug('Auth token check', { present: !!authTokenValue });
-      
-      logger.authDebug('Retrieved from storage', { 
-        tokenPresent: !!token, 
-        userDataPresent: !!userData 
-      });
-      // Sensitive values redacted; avoid printing token/user contents
-      
-      if (token) {
-        // Try to get user data from storage first
-        let user: User | null = null;
-        
-        if (userData) {
-          try {
-            user = JSON.parse(userData);
-            logger.authDebug('User data found in storage', { hasUserData: !!userData });
-          } catch (error) {
-            console.error('🔐 AuthService: Error parsing user data:', error);
->>>>>>> 0ab5a319
           }
           
           // If no user data in storage, try to extract from JWT token
@@ -226,7 +172,6 @@
               isLoading: false,
               isAuthenticated: true,
             };
-<<<<<<< HEAD
           } else {
             // If user reconstruction failed but we have a valid token, 
             // attempt to fetch user profile from server
@@ -256,41 +201,6 @@
       }
       
       this.initialized = true;
-=======
-            logger.authDebug('User data extracted from JWT token', { hasUser: !!user });
-          }
-        }
-        
-        if (user) {
-          this.authState = {
-            user,
-            token,
-            isLoading: false,
-            isAuthenticated: true,
-          };
-          logger.authDebug('User authenticated', { hasUser: !!user, hasEmail: !!user?.email });
-        } else {
-          this.authState = {
-            user: null,
-            token: null,
-            isLoading: false,
-            isAuthenticated: false,
-          };
-          logger.authDebug('Token found but could not extract user data', { hasToken: !!token });
-        }
-      } else {
-        this.authState = {
-          user: null,
-          token: null,
-          isLoading: false,
-          isAuthenticated: false,
-        };
-        logger.authDebug('No stored auth data - user not authenticated');
-      }
-      
-      this.initialized = true;
-      logger.authDebug('Initialization complete, notifying listeners');
->>>>>>> 0ab5a319
       this.notifyListeners();
     } catch (error) {
       console.error('Error initializing auth:', error);
@@ -319,56 +229,27 @@
 
   // Get current auth state
   public getAuthState(): AuthState {
-<<<<<<< HEAD
-=======
-    logger.authDebug('getAuthState called', { 
-      isAuthenticated: this.authState.isAuthenticated, 
-      isLoading: this.authState.isLoading,
-      hasUser: !!this.authState.user,
-      hasToken: !!this.authState.token
-    });
->>>>>>> 0ab5a319
     return { ...this.authState };
   }
 
   // Subscribe to auth state changes
-<<<<<<< HEAD
   public subscribe(listener: (_state: AuthState) => void): () => void {
     this.listeners.push(listener);
     
     // Immediately notify with current state (may be loading)
     listener(this.getAuthState());
-=======
-  public subscribe(listener: (state: AuthState) => void): () => void {
-    logger.authDebug('New subscriber added', { totalListeners: this.listeners.length });
-    this.listeners.push(listener);
-    
-    // Immediately notify the new listener with current state
-    if (this.initialized) {
-      logger.authDebug('Immediately notifying new subscriber');
-      listener(this.getAuthState());
-    }
->>>>>>> 0ab5a319
     
     // Return unsubscribe function
     return () => {
       const index = this.listeners.indexOf(listener);
       if (index > -1) {
         this.listeners.splice(index, 1);
-<<<<<<< HEAD
-=======
-        logger.authDebug('Subscriber removed', { remainingListeners: this.listeners.length });
->>>>>>> 0ab5a319
       }
     };
   }
 
   // Notify all listeners of state changes
   private notifyListeners() {
-<<<<<<< HEAD
-=======
-    logger.authDebug('Notifying listeners', { count: this.listeners.length });
->>>>>>> 0ab5a319
     const currentState = this.getAuthState();
     this.listeners.forEach(listener => listener(currentState));
   }
@@ -458,10 +339,7 @@
 
       const { ok, status, data } = await apiFetch('/auth/profile', {
         method: 'GET',
-        headers: {
-          'Authorization': `Bearer ${token}`,
-        },
-      });
+      }, 15000);
 
       if (ok) {
         return { success: true, user: data };
@@ -532,10 +410,6 @@
 
   // Set session (public method for external use)
   public async setSession(token: string, user: User): Promise<void> {
-<<<<<<< HEAD
-=======
-    logger.authDebug('setSession called', { hasToken: !!token, hasUser: !!user, hasEmail: !!user?.email });
->>>>>>> 0ab5a319
     await this.setAuthData(token, user);
   }
 
@@ -556,12 +430,7 @@
 
   // Debug method to re-initialize auth
   public async debugReinitialize(): Promise<void> {
-<<<<<<< HEAD
    this.initialized = false;
-=======
-    logger.authDebug('Debug re-initialization triggered');
-    this.initialized = false;
->>>>>>> 0ab5a319
     await this.initializeAuth();
   }
 
@@ -573,33 +442,20 @@
         return false;
       }
 
-<<<<<<< HEAD
       const { ok, status, data } = await apiFetch('/auth/profile', {
-=======
-      const { ok, status } = await apiFetch('/auth/profile', {
->>>>>>> 0ab5a319
         method: 'GET',
-        headers: {
-          'Authorization': `Bearer ${token}`,
-        },
-      });
-
-<<<<<<< HEAD
+      }, 15000);
+
       if (ok) {
         return true;
       } else {
         // Token is invalid, logout user
-=======
-      if (ok) return true;
-      if (status === 401 || status === 403) {
-        // Token invalid/expired
->>>>>>> 0ab5a319
         await this.logout();
-      }
-      return false;
+        return false;
+      }
     } catch (_error) {
       console.error('Token refresh error:', _error);
-      // Network/other error — keep session; try again later
+      await this.logout();
       return false;
     }
   }
