--- conflicted
+++ resolved
@@ -1283,11 +1283,7 @@
         emptyComponent={showInbox ? renderEmptyState : () => null}
         initialLoadSize={20}
         loadMoreSize={10}
-<<<<<<< HEAD
         extraFooterComponent={() => {
-=======
-        ListFooterComponent={() => {
->>>>>>> bf466833
           if (!showInbox) {return null;}
           const completedTasks = getCompletedTasks();
           if (completedTasks.length === 0) {return null;}
