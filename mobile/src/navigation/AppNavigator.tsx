--- conflicted
+++ resolved
@@ -1,8 +1,4 @@
-<<<<<<< HEAD
 import React, { useState, useEffect, useRef } from 'react';
-=======
-import React, { useEffect, useState } from 'react';
->>>>>>> 0ab5a319
 import { NavigationContainer } from '@react-navigation/native';
 import { createNativeStackNavigator } from '@react-navigation/native-stack';
 import { StatusBar, View, ActivityIndicator } from 'react-native';
@@ -23,10 +19,7 @@
 export default function AppNavigator() {
   const [isLoading, setIsLoading] = useState(true);
   const [isAuthenticated, setIsAuthenticated] = useState(false);
-<<<<<<< HEAD
   const navigationRef = useRef<any>(null);
-=======
->>>>>>> 0ab5a319
 
   useEffect(() => {
     // Check authentication state on app start
@@ -59,7 +52,6 @@
 
     // Listen for auth state changes
     const unsubscribe = authService.subscribe((authState) => {
-<<<<<<< HEAD
       const wasAuthenticated = isAuthenticated;
       console.log('🔐 AppNavigator: Auth state changed - authenticated:', authState.isAuthenticated);
       setIsAuthenticated(authState.isAuthenticated);
@@ -67,17 +59,9 @@
       // Handle navigation when auth state changes
       if (navigationRef.current && !authState.isLoading) {
         if (authState.isAuthenticated && !wasAuthenticated) {
-          // User just logged in, navigate to Main
-          navigationRef.current.reset({
-            index: 0,
-            routes: [{ name: 'Main' }],
-          });
+          navigationRef.current.reset({ index: 0, routes: [{ name: 'Main' }] });
         } else if (!authState.isAuthenticated && wasAuthenticated) {
-          // User just logged out, navigate to Login
-          navigationRef.current.reset({
-            index: 0,
-            routes: [{ name: 'Login' }],
-          });
+          navigationRef.current.reset({ index: 0, routes: [{ name: 'Login' }] });
         }
       }
     });
@@ -88,18 +72,6 @@
   if (isLoading) {
     return (
       <View style={{ flex: 1, justifyContent: 'center', alignItems: 'center', backgroundColor: colors.background.primary }}>
-=======
-      console.log('🔐 AppNavigator: Auth state changed - authenticated:', authState.isAuthenticated);
-      setIsAuthenticated(authState.isAuthenticated);
-    });
-
-    return unsubscribe;
-  }, []);
-
-  if (isLoading) {
-    return (
-      <View style={{ flex: 1, justifyContent: 'center', alignItems: 'center', backgroundColor: colors.background }}>
->>>>>>> 0ab5a319
         <ActivityIndicator size="large" color={colors.primary} />
       </View>
     );
